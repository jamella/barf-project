# Copyright (c) 2014, Fundacion Dr. Manuel Sadosky
# All rights reserved.

# Redistribution and use in source and binary forms, with or without
# modification, are permitted provided that the following conditions are met:

# 1. Redistributions of source code must retain the above copyright notice, this
# list of conditions and the following disclaimer.

# 2. Redistributions in binary form must reproduce the above copyright notice,
# this list of conditions and the following disclaimer in the documentation
# and/or other materials provided with the distribution.

# THIS SOFTWARE IS PROVIDED BY THE COPYRIGHT HOLDERS AND CONTRIBUTORS "AS IS"
# AND ANY EXPRESS OR IMPLIED WARRANTIES, INCLUDING, BUT NOT LIMITED TO, THE
# IMPLIED WARRANTIES OF MERCHANTABILITY AND FITNESS FOR A PARTICULAR PURPOSE ARE
# DISCLAIMED. IN NO EVENT SHALL THE COPYRIGHT HOLDER OR CONTRIBUTORS BE LIABLE
# FOR ANY DIRECT, INDIRECT, INCIDENTAL, SPECIAL, EXEMPLARY, OR CONSEQUENTIAL
# DAMAGES (INCLUDING, BUT NOT LIMITED TO, PROCUREMENT OF SUBSTITUTE GOODS OR
# SERVICES; LOSS OF USE, DATA, OR PROFITS; OR BUSINESS INTERRUPTION) HOWEVER
# CAUSED AND ON ANY THEORY OF LIABILITY, WHETHER IN CONTRACT, STRICT LIABILITY,
# OR TORT (INCLUDING NEGLIGENCE OR OTHERWISE) ARISING IN ANY WAY OUT OF THE USE
# OF THIS SOFTWARE, EVEN IF ADVISED OF THE POSSIBILITY OF SUCH DAMAGE.

import os
import pickle
import random
import unittest

import pyasmjit

from barf.arch import ARCH_X86_MODE_32
from barf.arch import ARCH_X86_MODE_64
from barf.arch.x86.x86base import X86ArchitectureInformation
from barf.arch.x86.x86parser import X86Parser
from barf.arch.x86.x86translator import FULL_TRANSLATION
from barf.arch.x86.x86translator import X86Translator
from barf.core.reil import ReilEmulator
from barf.core.smt.smtlibv2 import Z3Solver as SmtSolver
from barf.core.smt.smttranslator import SmtTranslator


class X86Parser32BitsTests(unittest.TestCase):

    def setUp(self):
        self._parser = X86Parser(ARCH_X86_MODE_32)

    def test_two_oprnd_reg_reg(self):
        asm = self._parser.parse("add eax, ebx")

        self.assertEqual(str(asm), "add eax, ebx")

    def test_two_oprnd_reg_imm(self):
        asm = self._parser.parse("add eax, 0x12345678")

        self.assertEqual(str(asm), "add eax, 0x12345678")

    def test_two_oprnd_reg_mem(self):
        asm = self._parser.parse("add eax, [ebx + edx * 4 + 0x10]")

        self.assertEqual(str(asm), "add eax, [ebx+edx*4+0x10]")

    def test_two_oprnd_mem_reg(self):
        asm = self._parser.parse("add [ebx + edx * 4 + 0x10], eax")

        self.assertEqual(str(asm), "add [ebx+edx*4+0x10], eax")

    def test_one_oprnd_reg(self):
        asm = self._parser.parse("inc eax")

        self.assertEqual(str(asm), "inc eax")

    def test_one_oprnd_imm(self):
        asm = self._parser.parse("jmp 0x12345678")

        self.assertEqual(str(asm), "jmp 0x12345678")

    def test_one_oprnd_mem(self):
        asm = self._parser.parse("inc dword ptr [ebx+edx*4+0x10]")

        self.assertEqual(str(asm), "inc dword ptr [ebx+edx*4+0x10]")

    def test_zero_oprnd(self):
        asm = self._parser.parse("nop")

        self.assertEqual(str(asm), "nop")

    # Misc
    # ======================================================================== #
    def test_misc_1(self):
        asm = self._parser.parse("mov dword ptr [-0x21524111], ecx")

        self.assertEqual(str(asm), "mov dword ptr [0xdeadbeef], ecx")

    def test_misc_2(self):
        asm = self._parser.parse("fucompi st(1)")

        self.assertEqual(str(asm), "fucompi st1")


class X86Parser64BitsTests(unittest.TestCase):

    def setUp(self):
        self._parser = X86Parser(ARCH_X86_MODE_64)

    def test_64_two_oprnd_reg_reg(self):
        asm = self._parser.parse("add rax, rbx")

        self.assertEqual(str(asm), "add rax, rbx")

    def test_64_two_oprnd_reg_reg_2(self):
        asm = self._parser.parse("add rax, r8")

        self.assertEqual(str(asm), "add rax, r8")

    def test_64_two_oprnd_reg_mem(self):
        asm = self._parser.parse("add rax, [rbx + r15 * 4 + 0x10]")

        self.assertEqual(str(asm), "add rax, [rbx+r15*4+0x10]")

    # Misc
    # ======================================================================== #
    def test_misc_offset_1(self):
        asm = self._parser.parse("add byte ptr [rax+0xffffff89], cl")

        self.assertEqual(str(asm), "add byte ptr [rax+0xffffff89], cl")

class X86TranslationTests(unittest.TestCase):

    def setUp(self):
        self.trans_mode = FULL_TRANSLATION

        self.arch_mode = ARCH_X86_MODE_64

        self.arch_info = X86ArchitectureInformation(self.arch_mode)

        self.x86_parser = X86Parser(self.arch_mode)
        self.x86_translator = X86Translator(self.arch_mode, self.trans_mode)
        self.smt_solver = SmtSolver()
        self.smt_translator = SmtTranslator(self.smt_solver, self.arch_info.address_size)
        self.reil_emulator = ReilEmulator(self.arch_info.address_size)

        self.reil_emulator.set_arch_registers(self.arch_info.registers_gp_all)
        self.reil_emulator.set_arch_registers_size(self.arch_info.registers_size)
        self.reil_emulator.set_reg_access_mapper(self.arch_info.alias_mapper)

        self.smt_translator.set_reg_access_mapper(self.arch_info.alias_mapper)
        self.smt_translator.set_arch_registers_size(self.arch_info.registers_size)

        self.context_filename = "failing_context.data"

    def test_lea(self):
        asm = ["lea eax, [ebx + 0x100]"]

        x86_instrs = map(self.x86_parser.parse, asm)

        self.__set_address(0xdeadbeef, x86_instrs)

        reil_instrs = map(self.x86_translator.translate, x86_instrs)

        ctx_init = self.__init_context()

        x86_rv, x86_ctx_out = pyasmjit.x86_execute("\n".join(asm), ctx_init)
        reil_ctx_out, reil_mem_out = self.reil_emulator.execute(
            reil_instrs,
            0xdeadbeef << 8,
            context=ctx_init
        )

        reil_ctx_out = self.__fix_reil_flags(reil_ctx_out, x86_ctx_out)

        cmp_result = self.__compare_contexts(ctx_init, x86_ctx_out, reil_ctx_out)

        if not cmp_result:
            self.__save_failing_context(ctx_init)

        self.assertTrue(cmp_result, self.__print_contexts(ctx_init, x86_ctx_out, reil_ctx_out))

    def test_cld(self):
        asm = ["cld"]

        x86_instrs = map(self.x86_parser.parse, asm)

        self.__set_address(0xdeadbeef, x86_instrs)

        reil_instrs = map(self.x86_translator.translate, x86_instrs)

        ctx_init = self.__init_context()

        x86_rv, x86_ctx_out = pyasmjit.x86_execute("\n".join(asm), ctx_init)
        reil_ctx_out, reil_mem_out = self.reil_emulator.execute(
            reil_instrs,
            0xdeadbeef << 8,
            context=ctx_init
        )

        reil_ctx_out = self.__fix_reil_flags(reil_ctx_out, x86_ctx_out)

        cmp_result = self.__compare_contexts(ctx_init, x86_ctx_out, reil_ctx_out)

        if not cmp_result:
            self.__save_failing_context(ctx_init)

        self.assertTrue(cmp_result, self.__print_contexts(ctx_init, x86_ctx_out, reil_ctx_out))

    def test_clc(self):
        asm = ["clc"]

        x86_instrs = map(self.x86_parser.parse, asm)

        self.__set_address(0xdeadbeef, x86_instrs)

        reil_instrs = map(self.x86_translator.translate, x86_instrs)

        ctx_init = self.__init_context()

        x86_rv, x86_ctx_out = pyasmjit.x86_execute("\n".join(asm), ctx_init)
        reil_ctx_out, reil_mem_out = self.reil_emulator.execute(
            reil_instrs,
            0xdeadbeef << 8,
            context=ctx_init
        )

        reil_ctx_out = self.__fix_reil_flags(reil_ctx_out, x86_ctx_out)

        cmp_result = self.__compare_contexts(ctx_init, x86_ctx_out, reil_ctx_out)

        if not cmp_result:
            self.__save_failing_context(ctx_init)

        self.assertTrue(cmp_result, self.__print_contexts(ctx_init, x86_ctx_out, reil_ctx_out))

    def test_nop(self):
        asm = ["nop"]

        x86_instrs = map(self.x86_parser.parse, asm)

        self.__set_address(0xdeadbeef, x86_instrs)

        reil_instrs = map(self.x86_translator.translate, x86_instrs)

        ctx_init = self.__init_context()

        x86_rv, x86_ctx_out = pyasmjit.x86_execute("\n".join(asm), ctx_init)
        reil_ctx_out, reil_mem_out = self.reil_emulator.execute(
            reil_instrs,
            0xdeadbeef << 8,
            context=ctx_init
        )

        reil_ctx_out = self.__fix_reil_flags(reil_ctx_out, x86_ctx_out)

        cmp_result = self.__compare_contexts(ctx_init, x86_ctx_out, reil_ctx_out)

        if not cmp_result:
            self.__save_failing_context(ctx_init)

        self.assertTrue(cmp_result, self.__print_contexts(ctx_init, x86_ctx_out, reil_ctx_out))

    def test_test(self):
        asm = ["test eax, ebx"]

        x86_instrs = map(self.x86_parser.parse, asm)

        self.__set_address(0xdeadbeef, x86_instrs)

        reil_instrs = map(self.x86_translator.translate, x86_instrs)

        ctx_init = self.__init_context()

        x86_rv, x86_ctx_out = pyasmjit.x86_execute("\n".join(asm), ctx_init)
        reil_ctx_out, reil_mem_out = self.reil_emulator.execute(
            reil_instrs,
            0xdeadbeef << 8,
            context=ctx_init
        )

        # Undefined flags...
        reil_ctx_out = self.__fix_reil_flag(reil_ctx_out, x86_ctx_out, "af")

        reil_ctx_out = self.__fix_reil_flags(reil_ctx_out, x86_ctx_out)

        cmp_result = self.__compare_contexts(ctx_init, x86_ctx_out, reil_ctx_out)

        if not cmp_result:
            self.__save_failing_context(ctx_init)

        self.assertTrue(cmp_result, self.__print_contexts(ctx_init, x86_ctx_out, reil_ctx_out))

    def test_not(self):
        asm = ["not eax"]

        x86_instrs = map(self.x86_parser.parse, asm)

        self.__set_address(0xdeadbeef, x86_instrs)

        reil_instrs = map(self.x86_translator.translate, x86_instrs)

        ctx_init = self.__init_context()

        x86_rv, x86_ctx_out = pyasmjit.x86_execute("\n".join(asm), ctx_init)
        reil_ctx_out, reil_mem_out = self.reil_emulator.execute(
            reil_instrs,
            0xdeadbeef << 8,
            context=ctx_init
        )

        reil_ctx_out = self.__fix_reil_flags(reil_ctx_out, x86_ctx_out)

        cmp_result = self.__compare_contexts(ctx_init, x86_ctx_out, reil_ctx_out)

        if not cmp_result:
            self.__save_failing_context(ctx_init)

        self.assertTrue(cmp_result, self.__print_contexts(ctx_init, x86_ctx_out, reil_ctx_out))

    def test_xor(self):
        asm = ["xor eax, ebx"]

        x86_instrs = map(self.x86_parser.parse, asm)

        self.__set_address(0xdeadbeef, x86_instrs)

        reil_instrs = map(self.x86_translator.translate, x86_instrs)

        ctx_init = self.__init_context()

        x86_rv, x86_ctx_out = pyasmjit.x86_execute("\n".join(asm), ctx_init)
        reil_ctx_out, reil_mem_out = self.reil_emulator.execute(
            reil_instrs,
            0xdeadbeef << 8,
            context=ctx_init
        )

        # Undefined flags...
        reil_ctx_out = self.__fix_reil_flag(reil_ctx_out, x86_ctx_out, "af")

        reil_ctx_out = self.__fix_reil_flags(reil_ctx_out, x86_ctx_out)

        cmp_result = self.__compare_contexts(ctx_init, x86_ctx_out, reil_ctx_out)

        if not cmp_result:
            self.__save_failing_context(ctx_init)

        self.assertTrue(cmp_result, self.__print_contexts(ctx_init, x86_ctx_out, reil_ctx_out))

    def test_or(self):
        asm = ["or eax, ebx"]

        x86_instrs = map(self.x86_parser.parse, asm)

        self.__set_address(0xdeadbeef, x86_instrs)

        reil_instrs = map(self.x86_translator.translate, x86_instrs)

        ctx_init = self.__init_context()

        x86_rv, x86_ctx_out = pyasmjit.x86_execute("\n".join(asm), ctx_init)
        reil_ctx_out, reil_mem_out = self.reil_emulator.execute(
            reil_instrs,
            0xdeadbeef << 8,
            context=ctx_init
        )

        # Undefined flags...
        reil_ctx_out = self.__fix_reil_flag(reil_ctx_out, x86_ctx_out, "af")

        reil_ctx_out = self.__fix_reil_flags(reil_ctx_out, x86_ctx_out)

        cmp_result = self.__compare_contexts(ctx_init, x86_ctx_out, reil_ctx_out)

        if not cmp_result:
            self.__save_failing_context(ctx_init)

        self.assertTrue(cmp_result, self.__print_contexts(ctx_init, x86_ctx_out, reil_ctx_out))

    def test_and(self):
        asm = ["and eax, ebx"]

        x86_instrs = map(self.x86_parser.parse, asm)

        self.__set_address(0xdeadbeef, x86_instrs)

        reil_instrs = map(self.x86_translator.translate, x86_instrs)

        ctx_init = self.__init_context()

        x86_rv, x86_ctx_out = pyasmjit.x86_execute("\n".join(asm), ctx_init)
        reil_ctx_out, reil_mem_out = self.reil_emulator.execute(
            reil_instrs,
            0xdeadbeef << 8,
            context=ctx_init
        )

        # Undefined flags...
        reil_ctx_out = self.__fix_reil_flag(reil_ctx_out, x86_ctx_out, "af")

        reil_ctx_out = self.__fix_reil_flags(reil_ctx_out, x86_ctx_out)

        cmp_result = self.__compare_contexts(ctx_init, x86_ctx_out, reil_ctx_out)

        if not cmp_result:
            self.__save_failing_context(ctx_init)

        self.assertTrue(cmp_result, self.__print_contexts(ctx_init, x86_ctx_out, reil_ctx_out))

    def test_cmp(self):
        asm = ["cmp eax, ebx"]

        x86_instrs = map(self.x86_parser.parse, asm)

        self.__set_address(0xdeadbeef, x86_instrs)

        reil_instrs = map(self.x86_translator.translate, x86_instrs)

        ctx_init = self.__init_context()

        x86_rv, x86_ctx_out = pyasmjit.x86_execute("\n".join(asm), ctx_init)
        reil_ctx_out, reil_mem_out = self.reil_emulator.execute(
            reil_instrs,
            0xdeadbeef << 8,
            context=ctx_init
        )

        reil_ctx_out = self.__fix_reil_flags(reil_ctx_out, x86_ctx_out)

        cmp_result = self.__compare_contexts(ctx_init, x86_ctx_out, reil_ctx_out)

        if not cmp_result:
            self.__save_failing_context(ctx_init)

        self.assertTrue(cmp_result, self.__print_contexts(ctx_init, x86_ctx_out, reil_ctx_out))

    def test_neg(self):
        asm = ["neg eax"]

        x86_instrs = map(self.x86_parser.parse, asm)

        self.__set_address(0xdeadbeef, x86_instrs)

        reil_instrs = map(self.x86_translator.translate, x86_instrs)

        ctx_init = self.__init_context()

        x86_rv, x86_ctx_out = pyasmjit.x86_execute("\n".join(asm), ctx_init)
        reil_ctx_out, reil_mem_out = self.reil_emulator.execute(
            reil_instrs,
            0xdeadbeef << 8,
            context=ctx_init
        )

        reil_ctx_out = self.__fix_reil_flags(reil_ctx_out, x86_ctx_out)

        cmp_result = self.__compare_contexts(ctx_init, x86_ctx_out, reil_ctx_out)

        if not cmp_result:
            self.__save_failing_context(ctx_init)

        self.assertTrue(cmp_result, self.__print_contexts(ctx_init, x86_ctx_out, reil_ctx_out))

    def test_dec(self):
        asm = ["dec eax"]

        x86_instrs = map(self.x86_parser.parse, asm)

        self.__set_address(0xdeadbeef, x86_instrs)

        reil_instrs = map(self.x86_translator.translate, x86_instrs)

        ctx_init = self.__init_context()

        x86_rv, x86_ctx_out = pyasmjit.x86_execute("\n".join(asm), ctx_init)
        reil_ctx_out, reil_mem_out = self.reil_emulator.execute(
            reil_instrs,
            0xdeadbeef << 8,
            context=ctx_init
        )

        reil_ctx_out = self.__fix_reil_flags(reil_ctx_out, x86_ctx_out)

        cmp_result = self.__compare_contexts(ctx_init, x86_ctx_out, reil_ctx_out)

        if not cmp_result:
            self.__save_failing_context(ctx_init)

        self.assertTrue(cmp_result, self.__print_contexts(ctx_init, x86_ctx_out, reil_ctx_out))

    def test_inc(self):
        asm = ["inc eax"]

        x86_instrs = map(self.x86_parser.parse, asm)

        self.__set_address(0xdeadbeef, x86_instrs)

        reil_instrs = map(self.x86_translator.translate, x86_instrs)

        ctx_init = self.__init_context()

        x86_rv, x86_ctx_out = pyasmjit.x86_execute("\n".join(asm), ctx_init)
        reil_ctx_out, reil_mem_out = self.reil_emulator.execute(
            reil_instrs,
            0xdeadbeef << 8,
            context=ctx_init
        )

        reil_ctx_out = self.__fix_reil_flags(reil_ctx_out, x86_ctx_out)

        cmp_result = self.__compare_contexts(ctx_init, x86_ctx_out, reil_ctx_out)

        if not cmp_result:
            self.__save_failing_context(ctx_init)

        self.assertTrue(cmp_result, self.__print_contexts(ctx_init, x86_ctx_out, reil_ctx_out))

    def test_div(self):
        asm = ["div ebx"]

        x86_instrs = map(self.x86_parser.parse, asm)

        self.__set_address(0xdeadbeef, x86_instrs)

        reil_instrs = map(self.x86_translator.translate, x86_instrs)

        ctx_init = {
            'rax'    : 0x10,
            'rbx'    : 0x2,
            'rdx'    : 0x0,
            'rflags' : 0x202,
        }

        x86_rv, x86_ctx_out = pyasmjit.x86_execute("\n".join(asm), ctx_init)
        reil_ctx_out, reil_mem_out = self.reil_emulator.execute(
            reil_instrs,
            0xdeadbeef << 8,
            context=ctx_init
        )

        # Undefined flags...
        reil_ctx_out = self.__fix_reil_flag(reil_ctx_out, x86_ctx_out, "cf")
        reil_ctx_out = self.__fix_reil_flag(reil_ctx_out, x86_ctx_out, "of")
        reil_ctx_out = self.__fix_reil_flag(reil_ctx_out, x86_ctx_out, "sf")
        reil_ctx_out = self.__fix_reil_flag(reil_ctx_out, x86_ctx_out, "zf")
        reil_ctx_out = self.__fix_reil_flag(reil_ctx_out, x86_ctx_out, "af")
        reil_ctx_out = self.__fix_reil_flag(reil_ctx_out, x86_ctx_out, "pf")

        reil_ctx_out = self.__fix_reil_flags(reil_ctx_out, x86_ctx_out)

        cmp_result = self.__compare_contexts(ctx_init, x86_ctx_out, reil_ctx_out)

        if not cmp_result:
            self.__save_failing_context(ctx_init)

        self.assertTrue(cmp_result, self.__print_contexts(ctx_init, x86_ctx_out, reil_ctx_out))

    # TODO: Uncomment once imul translation gets fixed.
    # def test_imul(self):
    #     asm = ["imul eax, ebx"]

    #     x86_instrs = map(self.x86_parser.parse, asm)

    #     self.__set_address(0xdeadbeef, x86_instrs)

    #     reil_instrs = map(self.x86_translator.translate, x86_instrs)

    #     ctx_init = self.__init_context()

    #     x86_rv, x86_ctx_out = pyasmjit.x86_execute("\n".join(asm), ctx_init)
    #     reil_ctx_out, reil_mem_out = self.reil_emulator.execute(
    #         reil_instrs,
    #         0xdeadbeef << 8,
    #         context=ctx_init
    #     )

    #     # Undefined flags...
    #     reil_ctx_out = self.__fix_reil_flag(reil_ctx_out, x86_ctx_out, "sf")
    #     reil_ctx_out = self.__fix_reil_flag(reil_ctx_out, x86_ctx_out, "zf")
    #     reil_ctx_out = self.__fix_reil_flag(reil_ctx_out, x86_ctx_out, "af")
    #     reil_ctx_out = self.__fix_reil_flag(reil_ctx_out, x86_ctx_out, "pf")

    #     reil_ctx_out = self.__fix_reil_flags(reil_ctx_out, x86_ctx_out)

    #     cmp_result = self.__compare_contexts(ctx_init, x86_ctx_out, reil_ctx_out)

    #     if not cmp_result:
    #         self.__save_failing_context(ctx_init)

    #     self.assertTrue(cmp_result, self.__print_contexts(ctx_init, x86_ctx_out, reil_ctx_out))

    def test_mul(self):
        asm = ["mul ebx"]

        x86_instrs = map(self.x86_parser.parse, asm)

        self.__set_address(0xdeadbeef, x86_instrs)

        reil_instrs = map(self.x86_translator.translate, x86_instrs)

        ctx_init = self.__init_context()

        x86_rv, x86_ctx_out = pyasmjit.x86_execute("\n".join(asm), ctx_init)
        reil_ctx_out, reil_mem_out = self.reil_emulator.execute(
            reil_instrs,
            0xdeadbeef << 8,
            context=ctx_init
        )

        reil_ctx_out = self.__fix_reil_flags(reil_ctx_out, x86_ctx_out)

        # Undefined flags...
        reil_ctx_out = self.__fix_reil_flag(reil_ctx_out, x86_ctx_out, "sf")
        reil_ctx_out = self.__fix_reil_flag(reil_ctx_out, x86_ctx_out, "zf")
        reil_ctx_out = self.__fix_reil_flag(reil_ctx_out, x86_ctx_out, "af")
        reil_ctx_out = self.__fix_reil_flag(reil_ctx_out, x86_ctx_out, "pf")

        cmp_result = self.__compare_contexts(ctx_init, x86_ctx_out, reil_ctx_out)

        if not cmp_result:
            self.__save_failing_context(ctx_init)

        self.assertTrue(cmp_result, self.__print_contexts(ctx_init, x86_ctx_out, reil_ctx_out))

<<<<<<< HEAD
    def test_sbb(self):
        asm = ["sbb eax, ebx"]
 
        x86_instrs = map(self.x86_parser.parse, asm)
 
        self.__set_address(0xdeadbeef, x86_instrs)
 
        reil_instrs = map(self.x86_translator.translate, x86_instrs)
 
        ctx_init = self.__init_context()
 
        x86_rv, x86_ctx_out = pyasmjit.x86_execute("\n".join(asm), ctx_init)
        reil_ctx_out, reil_mem_out = self.reil_emulator.execute(
            reil_instrs,
            0xdeadbeef << 8,
            context=ctx_init
        )
 
        # FIX: Remove this once the sbb translation gets fixed.
        reil_ctx_out = self.__fix_reil_flag(reil_ctx_out, x86_ctx_out, "of")
 
        reil_ctx_out = self.__fix_reil_flags(reil_ctx_out, x86_ctx_out)
 
        cmp_result = self.__compare_contexts(ctx_init, x86_ctx_out, reil_ctx_out)
 
        if not cmp_result:
            self.__save_failing_context(ctx_init)
 
        self.assertTrue(cmp_result, self.__print_contexts(ctx_init, x86_ctx_out, reil_ctx_out))
=======
    # TODO: Uncomment once sbb translation gets fixed.
    # def test_sbb(self):
    #     asm = ["sbb eax, ebx"]

    #     x86_instrs = map(self.x86_parser.parse, asm)

    #     self.__set_address(0xdeadbeef, x86_instrs)

    #     reil_instrs = map(self.x86_translator.translate, x86_instrs)

    #     ctx_init = self.__init_context()

    #     x86_rv, x86_ctx_out = pyasmjit.x86_execute("\n".join(asm), ctx_init)
    #     reil_ctx_out, reil_mem_out = self.reil_emulator.execute(
    #         reil_instrs,
    #         0xdeadbeef << 8,
    #         context=ctx_init
    #     )

    #     # FIX: Remove this once the sbb translation gets fixed.
    #     reil_ctx_out = self.__fix_reil_flag(reil_ctx_out, x86_ctx_out, "of")

    #     reil_ctx_out = self.__fix_reil_flags(reil_ctx_out, x86_ctx_out)

    #     cmp_result = self.__compare_contexts(ctx_init, x86_ctx_out, reil_ctx_out)

    #     if not cmp_result:
    #         self.__save_failing_context(ctx_init)

    #     self.assertTrue(cmp_result, self.__print_contexts(ctx_init, x86_ctx_out, reil_ctx_out))
>>>>>>> 45de1062

    def test_sub(self):
        asm = ["sub eax, ebx"]

        x86_instrs = map(self.x86_parser.parse, asm)

        self.__set_address(0xdeadbeef, x86_instrs)

        reil_instrs = map(self.x86_translator.translate, x86_instrs)

        ctx_init = self.__init_context()

        x86_rv, x86_ctx_out = pyasmjit.x86_execute("\n".join(asm), ctx_init)
        reil_ctx_out, reil_mem_out = self.reil_emulator.execute(
            reil_instrs,
            0xdeadbeef << 8,
            context=ctx_init
        )

        reil_ctx_out = self.__fix_reil_flags(reil_ctx_out, x86_ctx_out)

        cmp_result = self.__compare_contexts(ctx_init, x86_ctx_out, reil_ctx_out)

        if not cmp_result:
            self.__save_failing_context(ctx_init)

        self.assertTrue(cmp_result, self.__print_contexts(ctx_init, x86_ctx_out, reil_ctx_out))

    def test_adc(self):
        asm = ["adc eax, ebx"]

        x86_instrs = map(self.x86_parser.parse, asm)

        self.__set_address(0xdeadbeef, x86_instrs)

        reil_instrs = map(self.x86_translator.translate, x86_instrs)

        ctx_init = self.__init_context()

        x86_rv, x86_ctx_out = pyasmjit.x86_execute("\n".join(asm), ctx_init)
        reil_ctx_out, reil_mem_out = self.reil_emulator.execute(
            reil_instrs,
            0xdeadbeef << 8,
            context=ctx_init
        )

        reil_ctx_out = self.__fix_reil_flags(reil_ctx_out, x86_ctx_out)

        cmp_result = self.__compare_contexts(ctx_init, x86_ctx_out, reil_ctx_out)

        if not cmp_result:
            self.__save_failing_context(ctx_init)

        self.assertTrue(cmp_result, self.__print_contexts(ctx_init, x86_ctx_out, reil_ctx_out))

    def test_add(self):
        asm = ["add eax, ebx"]

        x86_instrs = map(self.x86_parser.parse, asm)

        self.__set_address(0xdeadbeef, x86_instrs)

        reil_instrs = map(self.x86_translator.translate, x86_instrs)

        ctx_init = self.__init_context()

        x86_rv, x86_ctx_out = pyasmjit.x86_execute("\n".join(asm), ctx_init)
        reil_ctx_out, reil_mem_out = self.reil_emulator.execute(
            reil_instrs,
            0xdeadbeef << 8,
            context=ctx_init
        )

        reil_ctx_out = self.__fix_reil_flags(reil_ctx_out, x86_ctx_out)

        cmp_result = self.__compare_contexts(ctx_init, x86_ctx_out, reil_ctx_out)

        if not cmp_result:
            self.__save_failing_context(ctx_init)

        self.assertTrue(cmp_result, self.__print_contexts(ctx_init, x86_ctx_out, reil_ctx_out))

    def test_xchg(self):
        asm = ["xchg eax, ebx"]

        x86_instrs = map(self.x86_parser.parse, asm)

        self.__set_address(0xdeadbeef, x86_instrs)

        reil_instrs = map(self.x86_translator.translate, x86_instrs)

        ctx_init = self.__init_context()

        x86_rv, x86_ctx_out = pyasmjit.x86_execute("\n".join(asm), ctx_init)
        reil_ctx_out, reil_mem_out = self.reil_emulator.execute(
            reil_instrs,
            0xdeadbeef << 8,
            context=ctx_init
        )

        reil_ctx_out = self.__fix_reil_flags(reil_ctx_out, x86_ctx_out)

        cmp_result = self.__compare_contexts(ctx_init, x86_ctx_out, reil_ctx_out)

        if not cmp_result:
            self.__save_failing_context(ctx_init)

        self.assertTrue(cmp_result, self.__print_contexts(ctx_init, x86_ctx_out, reil_ctx_out))

    def test_movzx(self):
        asm = ["movzx eax, bx"]

        x86_instrs = map(self.x86_parser.parse, asm)

        self.__set_address(0xdeadbeef, x86_instrs)

        reil_instrs = map(self.x86_translator.translate, x86_instrs)

        ctx_init = self.__init_context()

        x86_rv, x86_ctx_out = pyasmjit.x86_execute("\n".join(asm), ctx_init)
        reil_ctx_out, reil_mem_out = self.reil_emulator.execute(
            reil_instrs,
            0xdeadbeef << 8,
            context=ctx_init
        )

        reil_ctx_out = self.__fix_reil_flags(reil_ctx_out, x86_ctx_out)

        cmp_result = self.__compare_contexts(ctx_init, x86_ctx_out, reil_ctx_out)

        if not cmp_result:
            self.__save_failing_context(ctx_init)

        self.assertTrue(cmp_result, self.__print_contexts(ctx_init, x86_ctx_out, reil_ctx_out))

    def test_mov(self):
        asm = ["mov eax, ebx"]

        x86_instrs = map(self.x86_parser.parse, asm)

        self.__set_address(0xdeadbeef, x86_instrs)

        reil_instrs = map(self.x86_translator.translate, x86_instrs)

        ctx_init = self.__init_context()

        x86_rv, x86_ctx_out = pyasmjit.x86_execute("\n".join(asm), ctx_init)
        reil_ctx_out, reil_mem_out = self.reil_emulator.execute(
            reil_instrs,
            0xdeadbeef << 8,
            context=ctx_init
        )

        reil_ctx_out = self.__fix_reil_flags(reil_ctx_out, x86_ctx_out)

        cmp_result = self.__compare_contexts(ctx_init, x86_ctx_out, reil_ctx_out)

        if not cmp_result:
            self.__save_failing_context(ctx_init)

        self.assertTrue(cmp_result, self.__print_contexts(ctx_init, x86_ctx_out, reil_ctx_out))

    def test_cmova(self):
        asm = ["cmova eax, ebx"]

        x86_instrs = map(self.x86_parser.parse, asm)

        self.__set_address(0xdeadbeef, x86_instrs)

        reil_instrs = map(self.x86_translator.translate, x86_instrs)

        ctx_init = self.__init_context()

        x86_rv, x86_ctx_out = pyasmjit.x86_execute("\n".join(asm), ctx_init)
        reil_ctx_out, reil_mem_out = self.reil_emulator.execute(
            reil_instrs,
            0xdeadbeef << 8,
            context=ctx_init
        )

        reil_ctx_out = self.__fix_reil_flags(reil_ctx_out, x86_ctx_out)

        cmp_result = self.__compare_contexts(ctx_init, x86_ctx_out, reil_ctx_out)

        if not cmp_result:
            self.__save_failing_context(ctx_init)

        self.assertTrue(cmp_result, self.__print_contexts(ctx_init, x86_ctx_out, reil_ctx_out))

    def test_cmovae(self):
        asm = ["cmovae eax, ebx"]

        x86_instrs = map(self.x86_parser.parse, asm)

        self.__set_address(0xdeadbeef, x86_instrs)

        reil_instrs = map(self.x86_translator.translate, x86_instrs)

        ctx_init = self.__init_context()

        x86_rv, x86_ctx_out = pyasmjit.x86_execute("\n".join(asm), ctx_init)
        reil_ctx_out, reil_mem_out = self.reil_emulator.execute(
            reil_instrs,
            0xdeadbeef << 8,
            context=ctx_init
        )

        reil_ctx_out = self.__fix_reil_flags(reil_ctx_out, x86_ctx_out)

        cmp_result = self.__compare_contexts(ctx_init, x86_ctx_out, reil_ctx_out)

        if not cmp_result:
            self.__save_failing_context(ctx_init)

        self.assertTrue(cmp_result, self.__print_contexts(ctx_init, x86_ctx_out, reil_ctx_out))

    def test_cmovb(self):
        asm = ["cmovb eax, ebx"]

        x86_instrs = map(self.x86_parser.parse, asm)

        self.__set_address(0xdeadbeef, x86_instrs)

        reil_instrs = map(self.x86_translator.translate, x86_instrs)

        ctx_init = self.__init_context()

        x86_rv, x86_ctx_out = pyasmjit.x86_execute("\n".join(asm), ctx_init)
        reil_ctx_out, reil_mem_out = self.reil_emulator.execute(
            reil_instrs,
            0xdeadbeef << 8,
            context=ctx_init
        )

        reil_ctx_out = self.__fix_reil_flags(reil_ctx_out, x86_ctx_out)

        cmp_result = self.__compare_contexts(ctx_init, x86_ctx_out, reil_ctx_out)

        if not cmp_result:
            self.__save_failing_context(ctx_init)

        self.assertTrue(cmp_result, self.__print_contexts(ctx_init, x86_ctx_out, reil_ctx_out))

    def test_cmovbe(self):
        asm = ["cmovbe eax, ebx"]

        x86_instrs = map(self.x86_parser.parse, asm)

        self.__set_address(0xdeadbeef, x86_instrs)

        reil_instrs = map(self.x86_translator.translate, x86_instrs)

        ctx_init = self.__init_context()

        x86_rv, x86_ctx_out = pyasmjit.x86_execute("\n".join(asm), ctx_init)
        reil_ctx_out, reil_mem_out = self.reil_emulator.execute(
            reil_instrs,
            0xdeadbeef << 8,
            context=ctx_init
        )

        reil_ctx_out = self.__fix_reil_flags(reil_ctx_out, x86_ctx_out)

        cmp_result = self.__compare_contexts(ctx_init, x86_ctx_out, reil_ctx_out)

        if not cmp_result:
            self.__save_failing_context(ctx_init)

        self.assertTrue(cmp_result, self.__print_contexts(ctx_init, x86_ctx_out, reil_ctx_out))

    def test_cmovc(self):
        asm = ["cmovc eax, ebx"]

        x86_instrs = map(self.x86_parser.parse, asm)

        self.__set_address(0xdeadbeef, x86_instrs)

        reil_instrs = map(self.x86_translator.translate, x86_instrs)

        ctx_init = self.__init_context()

        x86_rv, x86_ctx_out = pyasmjit.x86_execute("\n".join(asm), ctx_init)
        reil_ctx_out, reil_mem_out = self.reil_emulator.execute(
            reil_instrs,
            0xdeadbeef << 8,
            context=ctx_init
        )

        reil_ctx_out = self.__fix_reil_flags(reil_ctx_out, x86_ctx_out)

        cmp_result = self.__compare_contexts(ctx_init, x86_ctx_out, reil_ctx_out)

        if not cmp_result:
            self.__save_failing_context(ctx_init)

        self.assertTrue(cmp_result, self.__print_contexts(ctx_init, x86_ctx_out, reil_ctx_out))

    def test_cmove(self):
        asm = ["cmove eax, ebx"]

        x86_instrs = map(self.x86_parser.parse, asm)

        self.__set_address(0xdeadbeef, x86_instrs)

        reil_instrs = map(self.x86_translator.translate, x86_instrs)

        ctx_init = self.__init_context()

        x86_rv, x86_ctx_out = pyasmjit.x86_execute("\n".join(asm), ctx_init)
        reil_ctx_out, reil_mem_out = self.reil_emulator.execute(
            reil_instrs,
            0xdeadbeef << 8,
            context=ctx_init
        )

        reil_ctx_out = self.__fix_reil_flags(reil_ctx_out, x86_ctx_out)

        cmp_result = self.__compare_contexts(ctx_init, x86_ctx_out, reil_ctx_out)

        if not cmp_result:
            self.__save_failing_context(ctx_init)

        self.assertTrue(cmp_result, self.__print_contexts(ctx_init, x86_ctx_out, reil_ctx_out))

    def test_cmovg(self):
        asm = ["cmovg eax, ebx"]

        x86_instrs = map(self.x86_parser.parse, asm)

        self.__set_address(0xdeadbeef, x86_instrs)

        reil_instrs = map(self.x86_translator.translate, x86_instrs)

        ctx_init = self.__init_context()

        x86_rv, x86_ctx_out = pyasmjit.x86_execute("\n".join(asm), ctx_init)
        reil_ctx_out, reil_mem_out = self.reil_emulator.execute(
            reil_instrs,
            0xdeadbeef << 8,
            context=ctx_init
        )

        reil_ctx_out = self.__fix_reil_flags(reil_ctx_out, x86_ctx_out)

        cmp_result = self.__compare_contexts(ctx_init, x86_ctx_out, reil_ctx_out)

        if not cmp_result:
            self.__save_failing_context(ctx_init)

        self.assertTrue(cmp_result, self.__print_contexts(ctx_init, x86_ctx_out, reil_ctx_out))

    def test_cmovge(self):
        asm = ["cmovge eax, ebx"]

        x86_instrs = map(self.x86_parser.parse, asm)

        self.__set_address(0xdeadbeef, x86_instrs)

        reil_instrs = map(self.x86_translator.translate, x86_instrs)

        ctx_init = self.__init_context()

        x86_rv, x86_ctx_out = pyasmjit.x86_execute("\n".join(asm), ctx_init)
        reil_ctx_out, reil_mem_out = self.reil_emulator.execute(
            reil_instrs,
            0xdeadbeef << 8,
            context=ctx_init
        )

        reil_ctx_out = self.__fix_reil_flags(reil_ctx_out, x86_ctx_out)

        cmp_result = self.__compare_contexts(ctx_init, x86_ctx_out, reil_ctx_out)

        if not cmp_result:
            self.__save_failing_context(ctx_init)

        self.assertTrue(cmp_result, self.__print_contexts(ctx_init, x86_ctx_out, reil_ctx_out))

    def test_cmovl(self):
        asm = ["cmovl eax, ebx"]

        x86_instrs = map(self.x86_parser.parse, asm)

        self.__set_address(0xdeadbeef, x86_instrs)

        reil_instrs = map(self.x86_translator.translate, x86_instrs)

        ctx_init = self.__init_context()

        x86_rv, x86_ctx_out = pyasmjit.x86_execute("\n".join(asm), ctx_init)
        reil_ctx_out, reil_mem_out = self.reil_emulator.execute(
            reil_instrs,
            0xdeadbeef << 8,
            context=ctx_init
        )

        reil_ctx_out = self.__fix_reil_flags(reil_ctx_out, x86_ctx_out)

        cmp_result = self.__compare_contexts(ctx_init, x86_ctx_out, reil_ctx_out)

        if not cmp_result:
            self.__save_failing_context(ctx_init)

        self.assertTrue(cmp_result, self.__print_contexts(ctx_init, x86_ctx_out, reil_ctx_out))

    def test_cmovle(self):
        asm = ["cmovle eax, ebx"]

        x86_instrs = map(self.x86_parser.parse, asm)

        self.__set_address(0xdeadbeef, x86_instrs)

        reil_instrs = map(self.x86_translator.translate, x86_instrs)

        ctx_init = self.__init_context()

        x86_rv, x86_ctx_out = pyasmjit.x86_execute("\n".join(asm), ctx_init)
        reil_ctx_out, reil_mem_out = self.reil_emulator.execute(
            reil_instrs,
            0xdeadbeef << 8,
            context=ctx_init
        )

        reil_ctx_out = self.__fix_reil_flags(reil_ctx_out, x86_ctx_out)

        cmp_result = self.__compare_contexts(ctx_init, x86_ctx_out, reil_ctx_out)

        if not cmp_result:
            self.__save_failing_context(ctx_init)

        self.assertTrue(cmp_result, self.__print_contexts(ctx_init, x86_ctx_out, reil_ctx_out))

    def test_cmovna(self):
        asm = ["cmovna eax, ebx"]

        x86_instrs = map(self.x86_parser.parse, asm)

        self.__set_address(0xdeadbeef, x86_instrs)

        reil_instrs = map(self.x86_translator.translate, x86_instrs)

        ctx_init = self.__init_context()

        x86_rv, x86_ctx_out = pyasmjit.x86_execute("\n".join(asm), ctx_init)
        reil_ctx_out, reil_mem_out = self.reil_emulator.execute(
            reil_instrs,
            0xdeadbeef << 8,
            context=ctx_init
        )

        reil_ctx_out = self.__fix_reil_flags(reil_ctx_out, x86_ctx_out)

        cmp_result = self.__compare_contexts(ctx_init, x86_ctx_out, reil_ctx_out)

        if not cmp_result:
            self.__save_failing_context(ctx_init)

        self.assertTrue(cmp_result, self.__print_contexts(ctx_init, x86_ctx_out, reil_ctx_out))

    def test_cmovnae(self):
        asm = ["cmovnae eax, ebx"]

        x86_instrs = map(self.x86_parser.parse, asm)

        self.__set_address(0xdeadbeef, x86_instrs)

        reil_instrs = map(self.x86_translator.translate, x86_instrs)

        ctx_init = self.__init_context()

        x86_rv, x86_ctx_out = pyasmjit.x86_execute("\n".join(asm), ctx_init)
        reil_ctx_out, reil_mem_out = self.reil_emulator.execute(
            reil_instrs,
            0xdeadbeef << 8,
            context=ctx_init
        )

        reil_ctx_out = self.__fix_reil_flags(reil_ctx_out, x86_ctx_out)

        cmp_result = self.__compare_contexts(ctx_init, x86_ctx_out, reil_ctx_out)

        if not cmp_result:
            self.__save_failing_context(ctx_init)

        self.assertTrue(cmp_result, self.__print_contexts(ctx_init, x86_ctx_out, reil_ctx_out))

    def test_cmovnb(self):
        asm = ["cmovnb eax, ebx"]

        x86_instrs = map(self.x86_parser.parse, asm)

        self.__set_address(0xdeadbeef, x86_instrs)

        reil_instrs = map(self.x86_translator.translate, x86_instrs)

        ctx_init = self.__init_context()

        x86_rv, x86_ctx_out = pyasmjit.x86_execute("\n".join(asm), ctx_init)
        reil_ctx_out, reil_mem_out = self.reil_emulator.execute(
            reil_instrs,
            0xdeadbeef << 8,
            context=ctx_init
        )

        reil_ctx_out = self.__fix_reil_flags(reil_ctx_out, x86_ctx_out)

        cmp_result = self.__compare_contexts(ctx_init, x86_ctx_out, reil_ctx_out)

        if not cmp_result:
            self.__save_failing_context(ctx_init)

        self.assertTrue(cmp_result, self.__print_contexts(ctx_init, x86_ctx_out, reil_ctx_out))

    def test_cmovnbe(self):
        asm = ["cmovnbe eax, ebx"]

        x86_instrs = map(self.x86_parser.parse, asm)

        self.__set_address(0xdeadbeef, x86_instrs)

        reil_instrs = map(self.x86_translator.translate, x86_instrs)

        ctx_init = self.__init_context()

        x86_rv, x86_ctx_out = pyasmjit.x86_execute("\n".join(asm), ctx_init)
        reil_ctx_out, reil_mem_out = self.reil_emulator.execute(
            reil_instrs,
            0xdeadbeef << 8,
            context=ctx_init
        )

        reil_ctx_out = self.__fix_reil_flags(reil_ctx_out, x86_ctx_out)

        cmp_result = self.__compare_contexts(ctx_init, x86_ctx_out, reil_ctx_out)

        if not cmp_result:
            self.__save_failing_context(ctx_init)

        self.assertTrue(cmp_result, self.__print_contexts(ctx_init, x86_ctx_out, reil_ctx_out))

    def test_cmovnc(self):
        asm = ["cmovnc eax, ebx"]

        x86_instrs = map(self.x86_parser.parse, asm)

        self.__set_address(0xdeadbeef, x86_instrs)

        reil_instrs = map(self.x86_translator.translate, x86_instrs)

        ctx_init = self.__init_context()

        x86_rv, x86_ctx_out = pyasmjit.x86_execute("\n".join(asm), ctx_init)
        reil_ctx_out, reil_mem_out = self.reil_emulator.execute(
            reil_instrs,
            0xdeadbeef << 8,
            context=ctx_init
        )

        reil_ctx_out = self.__fix_reil_flags(reil_ctx_out, x86_ctx_out)

        cmp_result = self.__compare_contexts(ctx_init, x86_ctx_out, reil_ctx_out)

        if not cmp_result:
            self.__save_failing_context(ctx_init)

        self.assertTrue(cmp_result, self.__print_contexts(ctx_init, x86_ctx_out, reil_ctx_out))

    def test_cmovne(self):
        asm = ["cmovne eax, ebx"]

        x86_instrs = map(self.x86_parser.parse, asm)

        self.__set_address(0xdeadbeef, x86_instrs)

        reil_instrs = map(self.x86_translator.translate, x86_instrs)

        ctx_init = self.__init_context()

        x86_rv, x86_ctx_out = pyasmjit.x86_execute("\n".join(asm), ctx_init)
        reil_ctx_out, reil_mem_out = self.reil_emulator.execute(
            reil_instrs,
            0xdeadbeef << 8,
            context=ctx_init
        )

        reil_ctx_out = self.__fix_reil_flags(reil_ctx_out, x86_ctx_out)

        cmp_result = self.__compare_contexts(ctx_init, x86_ctx_out, reil_ctx_out)

        if not cmp_result:
            self.__save_failing_context(ctx_init)

        self.assertTrue(cmp_result, self.__print_contexts(ctx_init, x86_ctx_out, reil_ctx_out))

    def test_cmovng(self):
        asm = ["cmovng eax, ebx"]

        x86_instrs = map(self.x86_parser.parse, asm)

        self.__set_address(0xdeadbeef, x86_instrs)

        reil_instrs = map(self.x86_translator.translate, x86_instrs)

        ctx_init = self.__init_context()

        x86_rv, x86_ctx_out = pyasmjit.x86_execute("\n".join(asm), ctx_init)
        reil_ctx_out, reil_mem_out = self.reil_emulator.execute(
            reil_instrs,
            0xdeadbeef << 8,
            context=ctx_init
        )

        reil_ctx_out = self.__fix_reil_flags(reil_ctx_out, x86_ctx_out)

        cmp_result = self.__compare_contexts(ctx_init, x86_ctx_out, reil_ctx_out)

        if not cmp_result:
            self.__save_failing_context(ctx_init)

        self.assertTrue(cmp_result, self.__print_contexts(ctx_init, x86_ctx_out, reil_ctx_out))

    def test_cmovnge(self):
        asm = ["cmovnge eax, ebx"]

        x86_instrs = map(self.x86_parser.parse, asm)

        self.__set_address(0xdeadbeef, x86_instrs)

        reil_instrs = map(self.x86_translator.translate, x86_instrs)

        ctx_init = self.__init_context()

        x86_rv, x86_ctx_out = pyasmjit.x86_execute("\n".join(asm), ctx_init)
        reil_ctx_out, reil_mem_out = self.reil_emulator.execute(
            reil_instrs,
            0xdeadbeef << 8,
            context=ctx_init
        )

        reil_ctx_out = self.__fix_reil_flags(reil_ctx_out, x86_ctx_out)

        cmp_result = self.__compare_contexts(ctx_init, x86_ctx_out, reil_ctx_out)

        if not cmp_result:
            self.__save_failing_context(ctx_init)

        self.assertTrue(cmp_result, self.__print_contexts(ctx_init, x86_ctx_out, reil_ctx_out))

    def test_cmovnl(self):
        asm = ["cmovnl eax, ebx"]

        x86_instrs = map(self.x86_parser.parse, asm)

        self.__set_address(0xdeadbeef, x86_instrs)

        reil_instrs = map(self.x86_translator.translate, x86_instrs)

        ctx_init = self.__init_context()

        x86_rv, x86_ctx_out = pyasmjit.x86_execute("\n".join(asm), ctx_init)
        reil_ctx_out, reil_mem_out = self.reil_emulator.execute(
            reil_instrs,
            0xdeadbeef << 8,
            context=ctx_init
        )

        reil_ctx_out = self.__fix_reil_flags(reil_ctx_out, x86_ctx_out)

        cmp_result = self.__compare_contexts(ctx_init, x86_ctx_out, reil_ctx_out)

        if not cmp_result:
            self.__save_failing_context(ctx_init)

        self.assertTrue(cmp_result, self.__print_contexts(ctx_init, x86_ctx_out, reil_ctx_out))

    def test_cmovnle(self):
        asm = ["cmovnle eax, ebx"]

        x86_instrs = map(self.x86_parser.parse, asm)

        self.__set_address(0xdeadbeef, x86_instrs)

        reil_instrs = map(self.x86_translator.translate, x86_instrs)

        ctx_init = self.__init_context()

        x86_rv, x86_ctx_out = pyasmjit.x86_execute("\n".join(asm), ctx_init)
        reil_ctx_out, reil_mem_out = self.reil_emulator.execute(
            reil_instrs,
            0xdeadbeef << 8,
            context=ctx_init
        )

        reil_ctx_out = self.__fix_reil_flags(reil_ctx_out, x86_ctx_out)

        cmp_result = self.__compare_contexts(ctx_init, x86_ctx_out, reil_ctx_out)

        if not cmp_result:
            self.__save_failing_context(ctx_init)

        self.assertTrue(cmp_result, self.__print_contexts(ctx_init, x86_ctx_out, reil_ctx_out))

    def test_cmovno(self):
        asm = ["cmovno eax, ebx"]

        x86_instrs = map(self.x86_parser.parse, asm)

        self.__set_address(0xdeadbeef, x86_instrs)

        reil_instrs = map(self.x86_translator.translate, x86_instrs)

        ctx_init = self.__init_context()

        x86_rv, x86_ctx_out = pyasmjit.x86_execute("\n".join(asm), ctx_init)
        reil_ctx_out, reil_mem_out = self.reil_emulator.execute(
            reil_instrs,
            0xdeadbeef << 8,
            context=ctx_init
        )

        reil_ctx_out = self.__fix_reil_flags(reil_ctx_out, x86_ctx_out)

        cmp_result = self.__compare_contexts(ctx_init, x86_ctx_out, reil_ctx_out)

        if not cmp_result:
            self.__save_failing_context(ctx_init)

        self.assertTrue(cmp_result, self.__print_contexts(ctx_init, x86_ctx_out, reil_ctx_out))

    def test_cmovnp(self):
        asm = ["cmovnp eax, ebx"]

        x86_instrs = map(self.x86_parser.parse, asm)

        self.__set_address(0xdeadbeef, x86_instrs)

        reil_instrs = map(self.x86_translator.translate, x86_instrs)

        ctx_init = self.__init_context()

        x86_rv, x86_ctx_out = pyasmjit.x86_execute("\n".join(asm), ctx_init)
        reil_ctx_out, reil_mem_out = self.reil_emulator.execute(
            reil_instrs,
            0xdeadbeef << 8,
            context=ctx_init
        )

        reil_ctx_out = self.__fix_reil_flags(reil_ctx_out, x86_ctx_out)

        cmp_result = self.__compare_contexts(ctx_init, x86_ctx_out, reil_ctx_out)

        if not cmp_result:
            self.__save_failing_context(ctx_init)

        self.assertTrue(cmp_result, self.__print_contexts(ctx_init, x86_ctx_out, reil_ctx_out))

    def test_cmovns(self):
        asm = ["cmovns eax, ebx"]

        x86_instrs = map(self.x86_parser.parse, asm)

        self.__set_address(0xdeadbeef, x86_instrs)

        reil_instrs = map(self.x86_translator.translate, x86_instrs)

        ctx_init = self.__init_context()

        x86_rv, x86_ctx_out = pyasmjit.x86_execute("\n".join(asm), ctx_init)
        reil_ctx_out, reil_mem_out = self.reil_emulator.execute(
            reil_instrs,
            0xdeadbeef << 8,
            context=ctx_init
        )

        reil_ctx_out = self.__fix_reil_flags(reil_ctx_out, x86_ctx_out)

        cmp_result = self.__compare_contexts(ctx_init, x86_ctx_out, reil_ctx_out)

        if not cmp_result:
            self.__save_failing_context(ctx_init)

        self.assertTrue(cmp_result, self.__print_contexts(ctx_init, x86_ctx_out, reil_ctx_out))

    def test_cmovnz(self):
        asm = ["cmovnz eax, ebx"]

        x86_instrs = map(self.x86_parser.parse, asm)

        self.__set_address(0xdeadbeef, x86_instrs)

        reil_instrs = map(self.x86_translator.translate, x86_instrs)

        ctx_init = self.__init_context()

        x86_rv, x86_ctx_out = pyasmjit.x86_execute("\n".join(asm), ctx_init)
        reil_ctx_out, reil_mem_out = self.reil_emulator.execute(
            reil_instrs,
            0xdeadbeef << 8,
            context=ctx_init
        )

        reil_ctx_out = self.__fix_reil_flags(reil_ctx_out, x86_ctx_out)

        cmp_result = self.__compare_contexts(ctx_init, x86_ctx_out, reil_ctx_out)

        if not cmp_result:
            self.__save_failing_context(ctx_init)

        self.assertTrue(cmp_result, self.__print_contexts(ctx_init, x86_ctx_out, reil_ctx_out))

    def test_cmovo(self):
        asm = ["cmovo eax, ebx"]

        x86_instrs = map(self.x86_parser.parse, asm)

        self.__set_address(0xdeadbeef, x86_instrs)

        reil_instrs = map(self.x86_translator.translate, x86_instrs)

        ctx_init = self.__init_context()

        x86_rv, x86_ctx_out = pyasmjit.x86_execute("\n".join(asm), ctx_init)
        reil_ctx_out, reil_mem_out = self.reil_emulator.execute(
            reil_instrs,
            0xdeadbeef << 8,
            context=ctx_init
        )

        reil_ctx_out = self.__fix_reil_flags(reil_ctx_out, x86_ctx_out)

        cmp_result = self.__compare_contexts(ctx_init, x86_ctx_out, reil_ctx_out)

        if not cmp_result:
            self.__save_failing_context(ctx_init)

        self.assertTrue(cmp_result, self.__print_contexts(ctx_init, x86_ctx_out, reil_ctx_out))

    def test_cmovp(self):
        asm = ["cmovp eax, ebx"]

        x86_instrs = map(self.x86_parser.parse, asm)

        self.__set_address(0xdeadbeef, x86_instrs)

        reil_instrs = map(self.x86_translator.translate, x86_instrs)

        ctx_init = self.__init_context()

        x86_rv, x86_ctx_out = pyasmjit.x86_execute("\n".join(asm), ctx_init)
        reil_ctx_out, reil_mem_out = self.reil_emulator.execute(
            reil_instrs,
            0xdeadbeef << 8,
            context=ctx_init
        )

        reil_ctx_out = self.__fix_reil_flags(reil_ctx_out, x86_ctx_out)

        cmp_result = self.__compare_contexts(ctx_init, x86_ctx_out, reil_ctx_out)

        if not cmp_result:
            self.__save_failing_context(ctx_init)

        self.assertTrue(cmp_result, self.__print_contexts(ctx_init, x86_ctx_out, reil_ctx_out))

    def test_cmovpe(self):
        asm = ["cmovpe eax, ebx"]

        x86_instrs = map(self.x86_parser.parse, asm)

        self.__set_address(0xdeadbeef, x86_instrs)

        reil_instrs = map(self.x86_translator.translate, x86_instrs)

        ctx_init = self.__init_context()

        x86_rv, x86_ctx_out = pyasmjit.x86_execute("\n".join(asm), ctx_init)
        reil_ctx_out, reil_mem_out = self.reil_emulator.execute(
            reil_instrs,
            0xdeadbeef << 8,
            context=ctx_init
        )

        reil_ctx_out = self.__fix_reil_flags(reil_ctx_out, x86_ctx_out)

        cmp_result = self.__compare_contexts(ctx_init, x86_ctx_out, reil_ctx_out)

        if not cmp_result:
            self.__save_failing_context(ctx_init)

        self.assertTrue(cmp_result, self.__print_contexts(ctx_init, x86_ctx_out, reil_ctx_out))

    def test_cmovpo(self):
        asm = ["cmovpo eax, ebx"]

        x86_instrs = map(self.x86_parser.parse, asm)

        self.__set_address(0xdeadbeef, x86_instrs)

        reil_instrs = map(self.x86_translator.translate, x86_instrs)

        ctx_init = self.__init_context()

        x86_rv, x86_ctx_out = pyasmjit.x86_execute("\n".join(asm), ctx_init)
        reil_ctx_out, reil_mem_out = self.reil_emulator.execute(
            reil_instrs,
            0xdeadbeef << 8,
            context=ctx_init
        )

        reil_ctx_out = self.__fix_reil_flags(reil_ctx_out, x86_ctx_out)

        cmp_result = self.__compare_contexts(ctx_init, x86_ctx_out, reil_ctx_out)

        if not cmp_result:
            self.__save_failing_context(ctx_init)

        self.assertTrue(cmp_result, self.__print_contexts(ctx_init, x86_ctx_out, reil_ctx_out))

    def test_cmovs(self):
        asm = ["cmovs eax, ebx"]

        x86_instrs = map(self.x86_parser.parse, asm)

        self.__set_address(0xdeadbeef, x86_instrs)

        reil_instrs = map(self.x86_translator.translate, x86_instrs)

        ctx_init = self.__init_context()

        x86_rv, x86_ctx_out = pyasmjit.x86_execute("\n".join(asm), ctx_init)
        reil_ctx_out, reil_mem_out = self.reil_emulator.execute(
            reil_instrs,
            0xdeadbeef << 8,
            context=ctx_init
        )

        reil_ctx_out = self.__fix_reil_flags(reil_ctx_out, x86_ctx_out)

        cmp_result = self.__compare_contexts(ctx_init, x86_ctx_out, reil_ctx_out)

        if not cmp_result:
            self.__save_failing_context(ctx_init)

        self.assertTrue(cmp_result, self.__print_contexts(ctx_init, x86_ctx_out, reil_ctx_out))

    def test_cmovz(self):
        asm = ["cmovz eax, ebx"]

        x86_instrs = map(self.x86_parser.parse, asm)

        self.__set_address(0xdeadbeef, x86_instrs)

        reil_instrs = map(self.x86_translator.translate, x86_instrs)

        ctx_init = self.__init_context()

        x86_rv, x86_ctx_out = pyasmjit.x86_execute("\n".join(asm), ctx_init)
        reil_ctx_out, reil_mem_out = self.reil_emulator.execute(
            reil_instrs,
            0xdeadbeef << 8,
            context=ctx_init
        )

        reil_ctx_out = self.__fix_reil_flags(reil_ctx_out, x86_ctx_out)

        cmp_result = self.__compare_contexts(ctx_init, x86_ctx_out, reil_ctx_out)

        if not cmp_result:
            self.__save_failing_context(ctx_init)

        self.assertTrue(cmp_result, self.__print_contexts(ctx_init, x86_ctx_out, reil_ctx_out))

    def test_shr(self):
        asm = ["shr eax, 3"]

        x86_instrs = map(self.x86_parser.parse, asm)

        self.__set_address(0xdeadbeef, x86_instrs)

        reil_instrs = map(self.x86_translator.translate, x86_instrs)

        ctx_init = self.__init_context()

        x86_rv, x86_ctx_out = pyasmjit.x86_execute("\n".join(asm), ctx_init)
        reil_ctx_out, reil_mem_out = self.reil_emulator.execute(
            reil_instrs,
            0xdeadbeef << 8,
            context=ctx_init
        )

        # Undefined flags...
        reil_ctx_out = self.__fix_reil_flag(reil_ctx_out, x86_ctx_out, "af")

        # NOTE: OF and CF can be left undefined in some cases. They are
        # not cover by this test.
        reil_ctx_out = self.__fix_reil_flag(reil_ctx_out, x86_ctx_out, "cf")
        reil_ctx_out = self.__fix_reil_flag(reil_ctx_out, x86_ctx_out, "of")

        reil_ctx_out = self.__fix_reil_flags(reil_ctx_out, x86_ctx_out)

        cmp_result = self.__compare_contexts(ctx_init, x86_ctx_out, reil_ctx_out)

        if not cmp_result:
            self.__save_failing_context(ctx_init)

        self.assertTrue(cmp_result, self.__print_contexts(ctx_init, x86_ctx_out, reil_ctx_out))

    def test_shl(self):
        asm = ["shl eax, 3"]

        x86_instrs = map(self.x86_parser.parse, asm)

        self.__set_address(0xdeadbeef, x86_instrs)

        reil_instrs = map(self.x86_translator.translate, x86_instrs)

        ctx_init = self.__init_context()

        x86_rv, x86_ctx_out = pyasmjit.x86_execute("\n".join(asm), ctx_init)
        reil_ctx_out, reil_mem_out = self.reil_emulator.execute(
            reil_instrs,
            0xdeadbeef << 8,
            context=ctx_init
        )

        # Undefined flags...
        reil_ctx_out = self.__fix_reil_flag(reil_ctx_out, x86_ctx_out, "af")

        # NOTE: OF and CF can be left undefined in some cases. They are
        # not cover by this test.
        reil_ctx_out = self.__fix_reil_flag(reil_ctx_out, x86_ctx_out, "cf")
        reil_ctx_out = self.__fix_reil_flag(reil_ctx_out, x86_ctx_out, "of")

        reil_ctx_out = self.__fix_reil_flags(reil_ctx_out, x86_ctx_out)

        cmp_result = self.__compare_contexts(ctx_init, x86_ctx_out, reil_ctx_out)

        if not cmp_result:
            self.__save_failing_context(ctx_init)

        self.assertTrue(cmp_result, self.__print_contexts(ctx_init, x86_ctx_out, reil_ctx_out))

    def test_sal(self):
        asm = ["sal eax, 3"]

        x86_instrs = map(self.x86_parser.parse, asm)

        self.__set_address(0xdeadbeef, x86_instrs)

        reil_instrs = map(self.x86_translator.translate, x86_instrs)

        ctx_init = self.__init_context()

        x86_rv, x86_ctx_out = pyasmjit.x86_execute("\n".join(asm), ctx_init)
        reil_ctx_out, reil_mem_out = self.reil_emulator.execute(
            reil_instrs,
            0xdeadbeef << 8,
            context=ctx_init
        )

        # Undefined flags...
        reil_ctx_out = self.__fix_reil_flag(reil_ctx_out, x86_ctx_out, "af")

        # NOTE: OF and CF can be left undefined in some cases. They are
        # not cover by this test.
        reil_ctx_out = self.__fix_reil_flag(reil_ctx_out, x86_ctx_out, "cf")
        reil_ctx_out = self.__fix_reil_flag(reil_ctx_out, x86_ctx_out, "of")

        reil_ctx_out = self.__fix_reil_flags(reil_ctx_out, x86_ctx_out)

        cmp_result = self.__compare_contexts(ctx_init, x86_ctx_out, reil_ctx_out)

        if not cmp_result:
            self.__save_failing_context(ctx_init)

        self.assertTrue(cmp_result, self.__print_contexts(ctx_init, x86_ctx_out, reil_ctx_out))

    def test_sar(self):
        asm = ["sar eax, 3"]

        x86_instrs = map(self.x86_parser.parse, asm)

        self.__set_address(0xdeadbeef, x86_instrs)

        reil_instrs = map(self.x86_translator.translate, x86_instrs)

        ctx_init = self.__init_context()

        x86_rv, x86_ctx_out = pyasmjit.x86_execute("\n".join(asm), ctx_init)
        reil_ctx_out, reil_mem_out = self.reil_emulator.execute(
            reil_instrs,
            0xdeadbeef << 8,
            context=ctx_init
        )

        # Undefined flags...
        reil_ctx_out = self.__fix_reil_flag(reil_ctx_out, x86_ctx_out, "af")

        # NOTE: OF and CF can be left undefined in some cases. They are
        # not cover by this test.
        reil_ctx_out = self.__fix_reil_flag(reil_ctx_out, x86_ctx_out, "cf")
        reil_ctx_out = self.__fix_reil_flag(reil_ctx_out, x86_ctx_out, "of")

        reil_ctx_out = self.__fix_reil_flags(reil_ctx_out, x86_ctx_out)

        cmp_result = self.__compare_contexts(ctx_init, x86_ctx_out, reil_ctx_out)

        if not cmp_result:
            self.__save_failing_context(ctx_init)

        self.assertTrue(cmp_result, self.__print_contexts(ctx_init, x86_ctx_out, reil_ctx_out))

    def test_stc(self):
        asm = ["stc"]

        x86_instrs = map(self.x86_parser.parse, asm)

        self.__set_address(0xdeadbeef, x86_instrs)

        reil_instrs = map(self.x86_translator.translate, x86_instrs)

        ctx_init = self.__init_context()

        x86_rv, x86_ctx_out = pyasmjit.x86_execute("\n".join(asm), ctx_init)

        reil_ctx_out, reil_mem_out = self.reil_emulator.execute(
            reil_instrs,
            0xdeadbeef << 8,
            context=ctx_init
        )

        reil_ctx_out = self.__fix_reil_flags(reil_ctx_out, x86_ctx_out)

        cmp_result = self.__compare_contexts(ctx_init, x86_ctx_out, reil_ctx_out)

        if not cmp_result:
            self.__save_failing_context(ctx_init)

        self.assertTrue(cmp_result, self.__print_contexts(ctx_init, x86_ctx_out, reil_ctx_out))

    def test_setne(self):
        asm = ["setne al"]

        x86_instrs = map(self.x86_parser.parse, asm)

        self.__set_address(0xdeadbeef, x86_instrs)

        reil_instrs = map(self.x86_translator.translate, x86_instrs)

        ctx_init = self.__init_context()

        x86_rv, x86_ctx_out = pyasmjit.x86_execute("\n".join(asm), ctx_init)

        reil_ctx_out, reil_mem_out = self.reil_emulator.execute(
            reil_instrs,
            0xdeadbeef << 8,
            context=ctx_init
        )

        reil_ctx_out = self.__fix_reil_flags(reil_ctx_out, x86_ctx_out)

        cmp_result = self.__compare_contexts(ctx_init, x86_ctx_out, reil_ctx_out)

        if not cmp_result:
            self.__save_failing_context(ctx_init)

        self.assertTrue(cmp_result, self.__print_contexts(ctx_init, x86_ctx_out, reil_ctx_out))

    def test_sete(self):
        asm = ["sete al"]

        x86_instrs = map(self.x86_parser.parse, asm)

        self.__set_address(0xdeadbeef, x86_instrs)

        reil_instrs = map(self.x86_translator.translate, x86_instrs)

        ctx_init = self.__init_context()

        x86_rv, x86_ctx_out = pyasmjit.x86_execute("\n".join(asm), ctx_init)

        reil_ctx_out, reil_mem_out = self.reil_emulator.execute(
            reil_instrs,
            0xdeadbeef << 8,
            context=ctx_init
        )

        reil_ctx_out = self.__fix_reil_flags(reil_ctx_out, x86_ctx_out)

        cmp_result = self.__compare_contexts(ctx_init, x86_ctx_out, reil_ctx_out)

        if not cmp_result:
            self.__save_failing_context(ctx_init)

        self.assertTrue(cmp_result, self.__print_contexts(ctx_init, x86_ctx_out, reil_ctx_out))

    def test_setb(self):
        asm = ["setb al"]

        x86_instrs = map(self.x86_parser.parse, asm)

        self.__set_address(0xdeadbeef, x86_instrs)

        reil_instrs = map(self.x86_translator.translate, x86_instrs)

        ctx_init = self.__init_context()

        x86_rv, x86_ctx_out = pyasmjit.x86_execute("\n".join(asm), ctx_init)

        reil_ctx_out, reil_mem_out = self.reil_emulator.execute(
            reil_instrs,
            0xdeadbeef << 8,
            context=ctx_init
        )

        reil_ctx_out = self.__fix_reil_flags(reil_ctx_out, x86_ctx_out)

        cmp_result = self.__compare_contexts(ctx_init, x86_ctx_out, reil_ctx_out)

        if not cmp_result:
            self.__save_failing_context(ctx_init)

        self.assertTrue(cmp_result, self.__print_contexts(ctx_init, x86_ctx_out, reil_ctx_out))

    def test_setbe(self):
        asm = ["setbe al"]

        x86_instrs = map(self.x86_parser.parse, asm)

        self.__set_address(0xdeadbeef, x86_instrs)

        reil_instrs = map(self.x86_translator.translate, x86_instrs)

        ctx_init = self.__init_context()

        x86_rv, x86_ctx_out = pyasmjit.x86_execute("\n".join(asm), ctx_init)

        reil_ctx_out, reil_mem_out = self.reil_emulator.execute(
            reil_instrs,
            0xdeadbeef << 8,
            context=ctx_init
        )

        reil_ctx_out = self.__fix_reil_flags(reil_ctx_out, x86_ctx_out)

        cmp_result = self.__compare_contexts(ctx_init, x86_ctx_out, reil_ctx_out)

        if not cmp_result:
            self.__save_failing_context(ctx_init)

        self.assertTrue(cmp_result, self.__print_contexts(ctx_init, x86_ctx_out, reil_ctx_out))

    def test_setg(self):
        asm = ["setg al"]

        x86_instrs = map(self.x86_parser.parse, asm)

        self.__set_address(0xdeadbeef, x86_instrs)

        reil_instrs = map(self.x86_translator.translate, x86_instrs)

        ctx_init = self.__init_context()

        x86_rv, x86_ctx_out = pyasmjit.x86_execute("\n".join(asm), ctx_init)

        reil_ctx_out, reil_mem_out = self.reil_emulator.execute(
            reil_instrs,
            0xdeadbeef << 8,
            context=ctx_init
        )

        reil_ctx_out = self.__fix_reil_flags(reil_ctx_out, x86_ctx_out)

        cmp_result = self.__compare_contexts(ctx_init, x86_ctx_out, reil_ctx_out)

        if not cmp_result:
            self.__save_failing_context(ctx_init)

        self.assertTrue(cmp_result, self.__print_contexts(ctx_init, x86_ctx_out, reil_ctx_out))

    def test_rol(self):
        asm = ["rol eax, 8"]

        x86_instrs = map(self.x86_parser.parse, asm)

        self.__set_address(0xdeadbeef, x86_instrs)

        reil_instrs = map(self.x86_translator.translate, x86_instrs)

        ctx_init = self.__init_context()

        x86_rv, x86_ctx_out = pyasmjit.x86_execute("\n".join(asm), ctx_init)
        reil_ctx_out, reil_mem_out = self.reil_emulator.execute(
            reil_instrs,
            0xdeadbeef << 8,
            context=ctx_init
        )

        # NOTE: OF and CF can be left undefined in some cases. They are
        # not cover by this test.
        reil_ctx_out = self.__fix_reil_flag(reil_ctx_out, x86_ctx_out, "cf")
        reil_ctx_out = self.__fix_reil_flag(reil_ctx_out, x86_ctx_out, "of")

        reil_ctx_out = self.__fix_reil_flags(reil_ctx_out, x86_ctx_out)

        cmp_result = self.__compare_contexts(ctx_init, x86_ctx_out, reil_ctx_out)

        if not cmp_result:
            self.__save_failing_context(ctx_init)

        self.assertTrue(cmp_result, self.__print_contexts(ctx_init, x86_ctx_out, reil_ctx_out))

    def test_ror(self):
        asm = ["ror eax, 8"]

        x86_instrs = map(self.x86_parser.parse, asm)

        self.__set_address(0xdeadbeef, x86_instrs)

        reil_instrs = map(self.x86_translator.translate, x86_instrs)

        ctx_init = self.__init_context()

        x86_rv, x86_ctx_out = pyasmjit.x86_execute("\n".join(asm), ctx_init)
        reil_ctx_out, reil_mem_out = self.reil_emulator.execute(
            reil_instrs,
            0xdeadbeef << 8,
            context=ctx_init
        )

        # NOTE: OF and CF can be left undefined in some cases. They are
        # not cover by this test.
        reil_ctx_out = self.__fix_reil_flag(reil_ctx_out, x86_ctx_out, "cf")
        reil_ctx_out = self.__fix_reil_flag(reil_ctx_out, x86_ctx_out, "of")

        reil_ctx_out = self.__fix_reil_flags(reil_ctx_out, x86_ctx_out)

        cmp_result = self.__compare_contexts(ctx_init, x86_ctx_out, reil_ctx_out)

        if not cmp_result:
            self.__save_failing_context(ctx_init)

        self.assertTrue(cmp_result, self.__print_contexts(ctx_init, x86_ctx_out, reil_ctx_out))

    def test_rcl(self):
        asm = ["rcl eax, 8"]

        x86_instrs = map(self.x86_parser.parse, asm)

        self.__set_address(0xdeadbeef, x86_instrs)

        reil_instrs = map(self.x86_translator.translate, x86_instrs)

        ctx_init = self.__init_context()

        # set carry flag
        ctx_init['rflags'] = ctx_init['rflags'] | 0x1

        x86_rv, x86_ctx_out = pyasmjit.x86_execute("\n".join(asm), ctx_init)
        reil_ctx_out, reil_mem_out = self.reil_emulator.execute(
            reil_instrs,
            0xdeadbeef << 8,
            context=ctx_init
        )

        # NOTE: OF and CF can be left undefined in some cases. They are
        # not cover by this test.
        reil_ctx_out = self.__fix_reil_flag(reil_ctx_out, x86_ctx_out, "cf")
        reil_ctx_out = self.__fix_reil_flag(reil_ctx_out, x86_ctx_out, "of")

        reil_ctx_out = self.__fix_reil_flags(reil_ctx_out, x86_ctx_out)

        cmp_result = self.__compare_contexts(ctx_init, x86_ctx_out, reil_ctx_out)

        if not cmp_result:
            self.__save_failing_context(ctx_init)

        self.assertTrue(cmp_result, self.__print_contexts(ctx_init, x86_ctx_out, reil_ctx_out))

    def test_rcr(self):
        asm = ["rcr eax, 3"]

        x86_instrs = map(self.x86_parser.parse, asm)

        self.__set_address(0xdeadbeef, x86_instrs)

        reil_instrs = map(self.x86_translator.translate, x86_instrs)

        ctx_init = self.__init_context()

        # set carry flag
        ctx_init['rflags'] = ctx_init['rflags'] | 0x1

        x86_rv, x86_ctx_out = pyasmjit.x86_execute("\n".join(asm), ctx_init)
        reil_ctx_out, reil_mem_out = self.reil_emulator.execute(
            reil_instrs,
            0xdeadbeef << 8,
            context=ctx_init
        )

        # NOTE: OF and CF can be left undefined in some cases. They are
        # not cover by this test.
        reil_ctx_out = self.__fix_reil_flag(reil_ctx_out, x86_ctx_out, "cf")
        reil_ctx_out = self.__fix_reil_flag(reil_ctx_out, x86_ctx_out, "of")

        reil_ctx_out = self.__fix_reil_flags(reil_ctx_out, x86_ctx_out)

        cmp_result = self.__compare_contexts(ctx_init, x86_ctx_out, reil_ctx_out)

        if not cmp_result:
            self.__save_failing_context(ctx_init)

        self.assertTrue(cmp_result, self.__print_contexts(ctx_init, x86_ctx_out, reil_ctx_out))

    def test_bt(self):
        asm = ["bt eax, ebx"]

        x86_instrs = map(self.x86_parser.parse, asm)

        self.__set_address(0xdeadbeef, x86_instrs)

        reil_instrs = map(self.x86_translator.translate, x86_instrs)

        ctx_init = self.__init_context()

        x86_rv, x86_ctx_out = pyasmjit.x86_execute("\n".join(asm), ctx_init)
        reil_ctx_out, reil_mem_out = self.reil_emulator.execute(
            reil_instrs,
            0xdeadbeef << 8,
            context=ctx_init
        )

        # NOTE: The OF, SF, AF, and PF flags are undefined.
        reil_ctx_out = self.__fix_reil_flag(reil_ctx_out, x86_ctx_out, "of")
        reil_ctx_out = self.__fix_reil_flag(reil_ctx_out, x86_ctx_out, "sf")
        reil_ctx_out = self.__fix_reil_flag(reil_ctx_out, x86_ctx_out, "af")
        reil_ctx_out = self.__fix_reil_flag(reil_ctx_out, x86_ctx_out, "pf")

        reil_ctx_out = self.__fix_reil_flags(reil_ctx_out, x86_ctx_out)

        cmp_result = self.__compare_contexts(ctx_init, x86_ctx_out, reil_ctx_out)

        if not cmp_result:
            self.__save_failing_context(ctx_init)

        self.assertTrue(cmp_result, self.__print_contexts(ctx_init, x86_ctx_out, reil_ctx_out))

    def test_cmpxchg(self):
        asm = ["cmpxchg ebx, ecx"]

        x86_instrs = map(self.x86_parser.parse, asm)

        self.__set_address(0xdeadbeef, x86_instrs)

        reil_instrs = map(self.x86_translator.translate, x86_instrs)

        ctx_init = self.__init_context()

        x86_rv, x86_ctx_out = pyasmjit.x86_execute("\n".join(asm), ctx_init)
        reil_ctx_out, reil_mem_out = self.reil_emulator.execute(
            reil_instrs,
            0xdeadbeef << 8,
            end_address=(0xdeadbeef + 0x1) << 8,
            context=ctx_init
        )

        reil_ctx_out = self.__fix_reil_flags(reil_ctx_out, x86_ctx_out)

        cmp_result = self.__compare_contexts(ctx_init, x86_ctx_out, reil_ctx_out)

        if not cmp_result:
            self.__save_failing_context(ctx_init)

        self.assertTrue(cmp_result, self.__print_contexts(ctx_init, x86_ctx_out, reil_ctx_out))

    def __init_context(self):
        """Initialize register with random values.
        """
        if os.path.isfile(self.context_filename):
            context = self.__load_failing_context()
        else:
            context = self.__create_random_context()

        return context

    def __create_random_context(self):
        context = {}

        for reg in self.arch_info.registers_gp_base:
            if reg not in ['rsp', 'rip', 'rbp']:
                min_value, max_value = 0, 2**self.arch_info.operand_size - 1
                context[reg] = random.randint(min_value, max_value)

        context['rflags'] = self.__create_random_flags()

        return context

    def __create_random_flags(self):
        # TODO: Check why PyAsmJIT throws an exception when DF flag is
        # set.
        flags_mapper = {
             0 : "cf",  # bit 0
             2 : "pf",  # bit 2
             4 : "af",  # bit 4
             6 : "zf",  # bit 6
             7 : "sf",  # bit 7
            11 : "of",  # bit 11
            # 10 : "df",  # bit 10 # TODO: Enable.
        }

        # Set 'mandatory' flags.
        flags = 0x202

        for bit, flag in flags_mapper.items():
            flags = flags | (2**bit * random.randint(0, 1))

        return flags

    def __load_failing_context(self):
        f = open(self.context_filename, "rb")
        context = pickle.load(f)
        f.close()

        return context

    def __save_failing_context(self, context):
        f = open(self.context_filename, "wb")
        pickle.dump(context, f)
        f.close()

    def __compare_contexts(self, context_init, x86_context, reil_context):
        match = True
        mask = 2**64-1

        for reg in sorted(context_init.keys()):
            if (x86_context[reg] & mask) != (reil_context[reg] & mask):
                match = False
                break

        return match

    def __print_contexts(self, context_init, x86_context, reil_context):
        out = "Contexts don't match!\n\n"

        header_fmt = " {0:^8s} : {1:^16s} | {2:>16s} ?= {3:<16s}\n"
        header = header_fmt.format("Register", "Initial", "x86", "REIL")
        ruler = "-" * len(header) + "\n"

        out += header
        out += ruler

        fmt = " {0:>8s} : {1:016x} | {2:016x} {eq} {3:016x} {marker}\n"

        mask = 2**64-1

        for reg in sorted(context_init.keys()):
            if (x86_context[reg] & mask) != (reil_context[reg] & mask):
                eq, marker = "!=", "<"
            else:
                eq, marker = "==", ""

            out += fmt.format(
                reg,
                context_init[reg] & mask,
                x86_context[reg] & mask,
                reil_context[reg] & mask,
                eq=eq,
                marker=marker
            )

        # Pretty print flags.
        reg = "rflags"
        fmt = "{0:s} ({1:>4s}) : {2:016x} ({3:s})"

        x86_value = x86_context[reg] & mask
        reil_value = reil_context[reg] & mask

        x86_flags_str = self.__print_flags(x86_context[reg])
        reil_flags_str = self.__print_flags(reil_context[reg])

        out += "\n"
        out += fmt.format(reg, "x86", x86_value, x86_flags_str) + "\n"
        out += fmt.format(reg, "reil", reil_value, reil_flags_str)

        return out

    def __print_registers(self, registers):
        out = ""

        header_fmt = " {0:^8s} : {1:^16s}\n"
        header = header_fmt.format("Register", "Value")
        ruler = "-" * len(header) + "\n"

        out += header
        out += ruler

        fmt = " {0:>8s} : {1:016x}\n"

        for reg in sorted(registers.keys()):
            out += fmt.format(reg, registers[reg])

        print(out)

    def __print_flags(self, flags):
        # flags
        flags_mapper = {
             0 : "cf",  # bit 0
             2 : "pf",  # bit 2
             4 : "af",  # bit 4
             6 : "zf",  # bit 6
             7 : "sf",  # bit 7
            11 : "of",  # bit 11
            10 : "df",  # bit 10
        }

        out = ""

        for bit, flag in flags_mapper.items():
            flag_str = flag.upper() if flags & 2**bit else flag.lower()
            out +=  flag_str + " "

        return out[:-1]

    def __fix_reil_flag(self, reil_context, x86_context, flag):
        reil_context_out = dict(reil_context)

        flags_reg = 'eflags' if 'eflags' in reil_context_out else 'rflags'

        arch_size = self.arch_info.architecture_size

        _, bit = self.arch_info.alias_mapper[flag]

        # Clean flag.
        reil_context_out[flags_reg] &= ~(2**bit) & (2**32-1)

        # Copy flag.
        reil_context_out[flags_reg] |= (x86_context[flags_reg] & 2**bit)

        return reil_context_out

    def __fix_reil_flags(self, reil_context, x86_context):
        reil_context_out = dict(reil_context)

        # Remove this when AF and PF are implemented.
        reil_context_out = self.__fix_reil_flag(reil_context_out, x86_context, "af")
        reil_context_out = self.__fix_reil_flag(reil_context_out, x86_context, "pf")

        return reil_context_out

    def __set_address(self, address, x86_instrs):
        addr = address

        for x86_instr in x86_instrs:
            x86_instr.address = addr
            x86_instr.size = 1
            addr += 1

def main():
    unittest.main()


if __name__ == '__main__':
    main()<|MERGE_RESOLUTION|>--- conflicted
+++ resolved
@@ -619,37 +619,6 @@
 
         self.assertTrue(cmp_result, self.__print_contexts(ctx_init, x86_ctx_out, reil_ctx_out))
 
-<<<<<<< HEAD
-    def test_sbb(self):
-        asm = ["sbb eax, ebx"]
- 
-        x86_instrs = map(self.x86_parser.parse, asm)
- 
-        self.__set_address(0xdeadbeef, x86_instrs)
- 
-        reil_instrs = map(self.x86_translator.translate, x86_instrs)
- 
-        ctx_init = self.__init_context()
- 
-        x86_rv, x86_ctx_out = pyasmjit.x86_execute("\n".join(asm), ctx_init)
-        reil_ctx_out, reil_mem_out = self.reil_emulator.execute(
-            reil_instrs,
-            0xdeadbeef << 8,
-            context=ctx_init
-        )
- 
-        # FIX: Remove this once the sbb translation gets fixed.
-        reil_ctx_out = self.__fix_reil_flag(reil_ctx_out, x86_ctx_out, "of")
- 
-        reil_ctx_out = self.__fix_reil_flags(reil_ctx_out, x86_ctx_out)
- 
-        cmp_result = self.__compare_contexts(ctx_init, x86_ctx_out, reil_ctx_out)
- 
-        if not cmp_result:
-            self.__save_failing_context(ctx_init)
- 
-        self.assertTrue(cmp_result, self.__print_contexts(ctx_init, x86_ctx_out, reil_ctx_out))
-=======
     # TODO: Uncomment once sbb translation gets fixed.
     # def test_sbb(self):
     #     asm = ["sbb eax, ebx"]
@@ -680,7 +649,6 @@
     #         self.__save_failing_context(ctx_init)
 
     #     self.assertTrue(cmp_result, self.__print_contexts(ctx_init, x86_ctx_out, reil_ctx_out))
->>>>>>> 45de1062
 
     def test_sub(self):
         asm = ["sub eax, ebx"]
