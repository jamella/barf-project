--- conflicted
+++ resolved
@@ -400,11 +400,7 @@
             # update instruction counter
             instr_count += 1
 
-<<<<<<< HEAD
-            if self._ip == end_address:
-=======
             if end_address and self._ip == end_address:
->>>>>>> ea23aeed
                 if verbose:
                     print("[+] End address reached...")
 
